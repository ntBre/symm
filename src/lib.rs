--- conflicted
+++ resolved
@@ -423,7 +423,6 @@
         }
         let moi = self.moi();
         *self = self.transform(moi);
-<<<<<<< HEAD
         self
     }
 
@@ -451,8 +450,6 @@
         }
         *self = Self { atoms: new_atoms };
         self
-=======
->>>>>>> 66772774
     }
 
     pub fn point_group(&self) -> PointGroup {
